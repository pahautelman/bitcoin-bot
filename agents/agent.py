from abc import ABC, abstractmethod
from pandas.core.frame import DataFrame
from actions.actions import Actions

class Agent(ABC):
    """
    Class for all agents. 
    
    Method @act should return an Actions object.
    """

    def __init__(self):
        """
        Here pass all the parameters that are needed for the agent.
        """
        pass

    @abstractmethod
    def act(coin_data: DataFrame) -> Actions:
        """
        Method that returns an Actions object.

        Args:
            coin_data (DataFrame): The coin data

        Returns:
            Actions: The actions to take
        """
        pass

    @abstractmethod
<<<<<<< HEAD
    def is_action_strength_normalized(self) -> bool:
        """
        Method that returns whether the action strength is normalized, having values between [-1, 1].

        Returns:
            bool: Whether the action strength is normalized
=======
    def get_initial_intervals(self) -> int:
        """
        Method that returns the number of initial intervals where the agent does not take any action.

        Returns:
            int: The number of initial intervals where the agent does not take any action
>>>>>>> bdc6fb4e
        """
        pass

class Indicator(Agent):
    """
<<<<<<< HEAD
    Class for all indicators.
=======
    Class for all indicator agents.

    Method @get_indicator should return a DataFrame object containing the indicator values.
>>>>>>> bdc6fb4e
    """

    def __init__(self):
        """
<<<<<<< HEAD
        Here pass all the parameters that are needed for the indicator.
=======
        Here pass all the parameters that are needed for the agent.
        """
        pass

    @abstractmethod
    def is_action_strength_normalized(self) -> bool:
        """
        Method that returns whether the action strength is normalized, having values between [-1, 1].

        Returns:
            bool: Whether the action strength is normalized
>>>>>>> bdc6fb4e
        """
        pass

    @abstractmethod
<<<<<<< HEAD
    def get_indicator(coin_data: DataFrame) -> DataFrame:
        """
        Method that returns an indicator.
=======
    def get_indicator(self, coin_data: DataFrame) -> DataFrame:
        """
        Method that returns the indicator.
>>>>>>> bdc6fb4e

        Args:
            coin_data (DataFrame): The coin data

        Returns:
            DataFrame: The indicator
        """
        pass<|MERGE_RESOLUTION|>--- conflicted
+++ resolved
@@ -29,40 +29,24 @@
         pass
 
     @abstractmethod
-<<<<<<< HEAD
-    def is_action_strength_normalized(self) -> bool:
-        """
-        Method that returns whether the action strength is normalized, having values between [-1, 1].
-
-        Returns:
-            bool: Whether the action strength is normalized
-=======
     def get_initial_intervals(self) -> int:
         """
         Method that returns the number of initial intervals where the agent does not take any action.
 
         Returns:
             int: The number of initial intervals where the agent does not take any action
->>>>>>> bdc6fb4e
         """
         pass
 
 class Indicator(Agent):
     """
-<<<<<<< HEAD
-    Class for all indicators.
-=======
     Class for all indicator agents.
 
     Method @get_indicator should return a DataFrame object containing the indicator values.
->>>>>>> bdc6fb4e
     """
 
     def __init__(self):
         """
-<<<<<<< HEAD
-        Here pass all the parameters that are needed for the indicator.
-=======
         Here pass all the parameters that are needed for the agent.
         """
         pass
@@ -74,20 +58,13 @@
 
         Returns:
             bool: Whether the action strength is normalized
->>>>>>> bdc6fb4e
         """
         pass
 
     @abstractmethod
-<<<<<<< HEAD
-    def get_indicator(coin_data: DataFrame) -> DataFrame:
-        """
-        Method that returns an indicator.
-=======
     def get_indicator(self, coin_data: DataFrame) -> DataFrame:
         """
         Method that returns the indicator.
->>>>>>> bdc6fb4e
 
         Args:
             coin_data (DataFrame): The coin data
