--- conflicted
+++ resolved
@@ -9,11 +9,7 @@
 from actions.actions import Actions, ActionSimple, Investments
 
 
-<<<<<<< HEAD
-def get_coin_data(coin: str, timeframe: str, start_date: Timestamp = None, end_date: Timestamp = None) -> DataFrame:
-=======
 def get_coin_data(coin: str, timeframe: str = '1h', start_date: Timestamp = None, end_date: Timestamp = None) -> DataFrame:
->>>>>>> bdc6fb4e
     """
     Get the coin data from binance exchange.
 
@@ -31,18 +27,12 @@
     exchange.load_markets()
 
     # print(exchange.timeframes)
-<<<<<<< HEAD
-=======
     # > {'1s', '1m', '3m','5m', '15m','30m','1h','2h','4h',6h',8h,'12h',1d', '3d', '1w', '1M'}
->>>>>>> bdc6fb4e
     if start_date is None and end_date is None:
         ohlcv_data = exchange.fetch_ohlcv(coin, timeframe=timeframe)
     else:
         start_timestamp_ms = int(start_date.timestamp() * 1000)
-<<<<<<< HEAD
-=======
         end_timestamp_ms = None
->>>>>>> bdc6fb4e
         if end_date is not None:
             end_timestamp_ms = int(end_date.timestamp() * 1000)
             ms_per_timeframe = _get_ms_per_timeframe(timeframe)
@@ -86,17 +76,10 @@
 def _get_ms_per_timeframe(timeframe: str) -> int:
     """
     Function returns the amount of milliseconds per timeframe.
-<<<<<<< HEAD
 
     Args:
         timeframe (str): The timeframe to get the amount of milliseconds for.
 
-=======
-
-    Args:
-        timeframe (str): The timeframe to get the amount of milliseconds for.
-
->>>>>>> bdc6fb4e
     Returns:
         int: The amount of milliseconds per timeframe.
     """
